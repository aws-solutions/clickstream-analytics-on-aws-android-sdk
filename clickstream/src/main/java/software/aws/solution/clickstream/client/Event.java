/*
 * Copyright 2023 Amazon.com, Inc. or its affiliates. All Rights Reserved.
 *
 * Licensed under the Apache License, Version 2.0 (the "License").
 * You may not use this file except in compliance with the License.
 * A copy of the License is located at
 *
 *  http://aws.amazon.com/apache2.0
 *
 * or in the "license" file accompanying this file. This file is distributed
 * on an "AS IS" BASIS, WITHOUT WARRANTIES OR CONDITIONS OF ANY KIND, either
 * express or implied. See the License for the specific language governing
 * permissions and limitations under the License.
 */

package software.aws.solution.clickstream.client;

import java.util.regex.Pattern;

/**
 * handle the event errors.
 */
public final class Event {

    private Event() {
    }

    /**
<<<<<<< HEAD
     * check the event type.
     *
     * @param eventName the event name
     * @return the EventError object
     */
    public static EventError checkEventName(String eventName) {
        if (!isValidName(eventName)) {
            return new EventError(ErrorCode.EVENT_NAME_INVALID,
                "Event name can only contains uppercase and lowercase letters, " +
                    "underscores, number, and is not start with a number. event name: " + eventName);
        } else if (eventName.length() > Limit.MAX_LENGTH_OF_NAME) {
            return new EventError(ErrorCode.EVENT_NAME_LENGTH_EXCEED,
                "Event name is too long, the max event type length is " +
                    Limit.MAX_LENGTH_OF_NAME + "characters. event name: " + eventName);
        }
        return null;
    }

    /**
     * check the attribute error.
     *
     * @param currentNumber current attribute number
     * @param name          attribute name.
     * @param value         attribute value.
     * @return the ErrorType
     */
    public static EventError checkAttribute(int currentNumber, String name, Object value) {
        if (currentNumber >= Limit.MAX_NUM_OF_ATTRIBUTES) {
            LOG.error("reached the max number of attributes limit ("
                + Limit.MAX_NUM_OF_ATTRIBUTES + "). and the attribute: " + name + " will not be recorded");
            return new EventError(ErrorCode.ATTRIBUTE_SIZE_EXCEED,
                StringUtil.clipString("attribute name: " + name, Limit.MAX_LENGTH_OF_ERROR_VALUE, true));
        }
        if (name.length() > Limit.MAX_LENGTH_OF_NAME) {
            LOG.error("attribute : " + name + ", reached the max length of attributes name limit("
                + Limit.MAX_LENGTH_OF_NAME + "). current length is:(" + name.length() +
                ") and the attribute will not be recorded");
            return new EventError(ErrorCode.ATTRIBUTE_NAME_LENGTH_EXCEED,
                StringUtil.clipString("attribute name length is:(" + name.length() + ") name is:" + name,
                    Limit.MAX_LENGTH_OF_ERROR_VALUE, true));
        }
        if (!isValidName(name)) {
            LOG.error("attribute : " + name + ", was not valid, attribute name can only contains" +
                " uppercase and lowercase letters, underscores, number, and is not start with a number." +
                " so the attribute will not be recorded");
            return new EventError(ErrorCode.ATTRIBUTE_NAME_INVALID,
                StringUtil.clipString(name, Limit.MAX_LENGTH_OF_ERROR_VALUE, true));
        }

        if (value instanceof String) {
            int valueLength = ((String) value).length();
            if (valueLength > Limit.MAX_LENGTH_OF_VALUE) {
                LOG.error("attribute : " + name + ", reached the max length of attributes value limit ("
                    + Limit.MAX_LENGTH_OF_VALUE + "). current length is:(" + valueLength +
                    "). and the attribute will not be recorded, attribute value:" + value);

                return new EventError(ErrorCode.ATTRIBUTE_VALUE_LENGTH_EXCEED,
                    StringUtil.clipString("attribute name:" + name + ", attribute value:" + value,
                        Limit.MAX_LENGTH_OF_ERROR_VALUE, true));
            }
        }
        return null;
    }

    /**
     * check the user attribute error.
     *
     * @param currentNumber current user attribute number.
     * @param name          attribute name.
     * @param value         attribute value.
     * @return the ErrorType
     */
    public static EventError checkUserAttribute(int currentNumber, String name, Object value) {
        if (currentNumber >= Limit.MAX_NUM_OF_USER_ATTRIBUTES) {
            LOG.error("reached the max number of user attributes limit ("
                + Limit.MAX_NUM_OF_USER_ATTRIBUTES + "). and the user attribute: " + name + " will not be recorded");
            return new EventError(ErrorCode.USER_ATTRIBUTE_SIZE_EXCEED,
                StringUtil.clipString("attribute name: " + name, Limit.MAX_LENGTH_OF_ERROR_VALUE, true));
        }
        if (name.length() > Limit.MAX_LENGTH_OF_NAME) {
            LOG.error("user attribute : " + name + ", reached the max length of attributes name limit("
                + Limit.MAX_LENGTH_OF_NAME + "). current length is:(" + name.length() +
                ") and the attribute will not be recorded");
            return new EventError(ErrorCode.USER_ATTRIBUTE_NAME_LENGTH_EXCEED,
                StringUtil.clipString("user attribute name length is:(" + name.length() + ") name is:" + name,
                    Limit.MAX_LENGTH_OF_ERROR_VALUE, true));
        }
        if (!isValidName(name)) {
            LOG.error("user attribute : " + name + ", reached the max length of attributes name limit("
                + Limit.MAX_LENGTH_OF_NAME + "). current length is:(" + name.length() +
                ") and the attribute will not be recorded");
            LOG.error("user attribute : " + name + ", was not valid, user attribute name can only contains" +
                " uppercase and lowercase letters, underscores, number, and is not start with a number." +
                " so the attribute will not be recorded");
            return new EventError(ErrorCode.USER_ATTRIBUTE_NAME_INVALID,
                StringUtil.clipString(name, Limit.MAX_LENGTH_OF_ERROR_VALUE, true));
        }
        if (value instanceof String) {
            int valueLength = ((String) value).length();
            if (valueLength > Limit.MAX_LENGTH_OF_USER_VALUE) {
                LOG.error("user attribute : " + name + ", reached the max length of attributes value limit ("
                    + Limit.MAX_LENGTH_OF_USER_VALUE + "). current length is:(" + valueLength +
                    "). and the attribute will not be recorded, attribute value:" + value);
                return new EventError(ErrorCode.USER_ATTRIBUTE_VALUE_LENGTH_EXCEED,
                    StringUtil.clipString("user attribute name:" + name + ", attribute value:" + value,
                        Limit.MAX_LENGTH_OF_ERROR_VALUE, true));
            }
        }
        return null;
    }

    /**
=======
>>>>>>> b8097ea2
     * verify the string whether only contains number, uppercase and lowercase letters, underscores,
     * and is not start with a number.
     *
     * @param name the name to verify
     * @return the name is valid.
     */
    public static Boolean isValidName(String name) {
        String pattern = "^(?![0-9])[0-9a-zA-Z_]+$";
        return Pattern.matches(pattern, name);
    }

    /**
     * event limit value.
     */
    public static final class Limit {
        /**
         * max limit of single event attribute number.
         */
        public static final int MAX_NUM_OF_ATTRIBUTES = 500;
        /**
         * max limit of single event user attribute number.
         */
        public static final int MAX_NUM_OF_USER_ATTRIBUTES = 100;
        /**
         * max limit of attribute name character length.
         */
        public static final int MAX_LENGTH_OF_NAME = 50;
        /**
         * max limit of attribute value character length.
         */
        public static final int MAX_LENGTH_OF_VALUE = 1024;
        /**
         * max limit of user attribute value character length.
         */
        public static final int MAX_LENGTH_OF_USER_VALUE = 256;
        /**
         * max limit of one batch event number.
         */
        public static final int MAX_EVENT_NUMBER_OF_BATCH = 100;
        /**
         * max limit of error attribute value length.
         */
        public static final int MAX_LENGTH_OF_ERROR_VALUE = 256;

        private Limit() {
        }
    }

    /**
     * the event error code constants.
     */
<<<<<<< HEAD
    public static final class ErrorCode {
        /**
         * error code for event name invalid.
         */
        public static final int EVENT_NAME_INVALID = 1001;
        /**
         * error code for event name length exceed the limit.
         */
        public static final int EVENT_NAME_LENGTH_EXCEED = 1002;
        /**
         * error code for attribute name length exceed.
         */
        public static final int ATTRIBUTE_NAME_LENGTH_EXCEED = 2001;
        /**
         * error code for attribute name invalid.
         */
        public static final int ATTRIBUTE_NAME_INVALID = 2002;
        /**
         * error code for attribute value length exceed.
         */
        public static final int ATTRIBUTE_VALUE_LENGTH_EXCEED = 2003;
        /**
         * error code for attribute size exceed.
         */
        public static final int ATTRIBUTE_SIZE_EXCEED = 2004;
        /**
         * error code for user attribute size exceed.
         */
        public static final int USER_ATTRIBUTE_SIZE_EXCEED = 3001;
        /**
         * error code for user attribute name length exceed.
         */
        public static final int USER_ATTRIBUTE_NAME_LENGTH_EXCEED = 3002;
        /**
         * error code for user user attribute name invalid.
         */
        public static final int USER_ATTRIBUTE_NAME_INVALID = 3003;
        /**
         * error code for user attribute value length exceed.
         */
        public static final int USER_ATTRIBUTE_VALUE_LENGTH_EXCEED = 3004;
=======
    public static final class ErrorType {
        static final String ATTRIBUTE_NAME_INVALID = "_error_name_invalid";
        static final String ATTRIBUTE_NAME_LENGTH_EXCEED = "_error_name_length_exceed";
        static final String ATTRIBUTE_VALUE_LENGTH_EXCEED = "_error_value_length_exceed";
        static final String ATTRIBUTE_SIZE_EXCEED = "_error_attribute_size_exceed";
>>>>>>> b8097ea2

        private ErrorCode() {
        }
    }


    public static final class ErrorCode {
        static final int NO_ERROR = 0;
        static final int EVENT_NAME_INVALID = 1001;
        static final int EVENT_NAME_LENGTH_EXCEED = 1002;
        static final int ATTRIBUTE_NAME_LENGTH_EXCEED = 2001;
        static final int ATTRIBUTE_NAME_INVALID = 2002;
        static final int ATTRIBUTE_VALUE_LENGTH_EXCEED = 2003;
        static final int ATTRIBUTE_SIZE_EXCEED = 2004;
        static final int USER_ATTRIBUTE_SIZE_EXCEED = 3001;
        static final int USER_ATTRIBUTE_NAME_LENGTH_EXCEED = 3002;
        static final int USER_ATTRIBUTE_NAME_INVALID = 3003;
        static final int USER_ATTRIBUTE_VALUE_LENGTH_EXCEED = 3004;
        static final int ITEM_SIZE_EXCEED = 4001;
        static final int ITEM_VALUE_LENGTH_EXCEED = 4002;
        static final int ITEM_ATTRIBUTE_SIZE_EXCEED = 4003;

        private ErrorCode() {
        }
    }

    /**
     * Event for return.
     */
    public static class EventError {
        private final int errorCode;
        private final String errorMessage;

        EventError(int errorType, String errorMessage) {
            this.errorCode = errorType;
            this.errorMessage = errorMessage;
        }

        /**
         * get error type.
         *
         * @return error type
         */
        public int getErrorCode() {
            return errorCode;
        }

        /**
         * get error message.
         *
         * @return error message.
         */
        public String getErrorMessage() {
            return errorMessage;
        }

    }

    /**
     * reserved attribute for Clickstream.
     */
    public static final class ReservedAttribute {
        /**
         * user id.
         */
        public static final String USER_ID = "_user_id";

        /**
         * user id for identity the unused case when invoke identifyUser() method.
         */
        public static final String USER_ID_UNSET = "_clickstream_user_id_unset";
        /**
         * user first touch timestamp.
         */
        public static final String USER_FIRST_TOUCH_TIMESTAMP = "_user_first_touch_timestamp";

        /**
         * screen name.
         */
        public static final String SCREEN_NAME = "_screen_name";
        /**
         * screen id.
         */
        public static final String SCREEN_ID = "_screen_id";

        /**
         * screen unique id.
         */
        public static final String SCREEN_UNIQUE_ID = "_screen_unique_id";
        /**
         * previous screen name.
         */
        public static final String PREVIOUS_SCREEN_NAME = "_previous_screen_name";
        /**
         * previous screen id.
         */
        public static final String PREVIOUS_SCREEN_ID = "_previous_screen_id";

        /**
         * previous screen unique id.
         */
        public static final String PREVIOUS_SCREEN_UNIQUE_ID = "_previous_screen_unique_id";
        /**
         * previous event timestamp.
         */
        public static final String PREVIOUS_TIMESTAMP = "_previous_timestamp";
        /**
         * entrances.
         */
        public static final String ENTRANCES = "_entrances";
        /**
         * previous app version.
         */
        public static final String PREVIOUS_APP_VERSION = "_previous_app_version";
        /**
         * previous os version.
         */
        public static final String PREVIOUS_OS_VERSION = "_previous_os_version";

        /**
         * engagement time msec.
         */
        public static final String ENGAGEMENT_TIMESTAMP = "_engagement_time_msec";

        /**
         * is the first time attribute.
         */
        public static final String IS_FIRST_TIME = "_is_first_time";
        /**
         * is the error code attribute.
         */
        public static final String ERROR_CODE = "_error_code";
        /**
         * is the error message attribute.
         */
        public static final String ERROR_MESSAGE = "_error_message";

        private ReservedAttribute() {
        }
    }

    /**
     * preset event for Clickstream.
     */
    public static final class PresetEvent {
        /**
         * The eventType recorded for session start events.
         */
        public static final String SESSION_START = "_session_start";

        /**
         * The eventType recorded for app first open from install.
         */
        public static final String FIRST_OPEN = "_first_open";

        /**
         * The eventType recorded for app start when app move to foreground.
         */
        public static final String APP_START = "_app_start";

        /**
         * The eventType recorded for app end when app move to background.
         */
        public static final String APP_END = "_app_end";

        /**
         * The user engagement event when the app is in the foreground at least one second.
         */
        public static final String USER_ENGAGEMENT = "_user_engagement";

        /**
         * The screen view event send when activity resume lifecycle method called.
         */
        public static final String SCREEN_VIEW = "_screen_view";

        /**
         * App version update event.
         */
        public static final String APP_UPDATE = "_app_update";

        /**
         * OS version update event.
         */
        public static final String OS_UPDATE = "_os_update";

        /**
         * app exception event when crash.
         */
        public static final String APP_EXCEPTION = "_app_exception";

        /**
         * profile set event for user attribute changes.
         */
        public static final String PROFILE_SET = "_profile_set";

        /**
         * clickstream error event.
         */
        public static final String CLICKSTREAM_ERROR = "_clickstream_error";

        private PresetEvent() {
        }
    }
}<|MERGE_RESOLUTION|>--- conflicted
+++ resolved
@@ -15,8 +15,6 @@
 
 package software.aws.solution.clickstream.client;
 
-import java.util.regex.Pattern;
-
 /**
  * handle the event errors.
  */
@@ -26,133 +24,6 @@
     }
 
     /**
-<<<<<<< HEAD
-     * check the event type.
-     *
-     * @param eventName the event name
-     * @return the EventError object
-     */
-    public static EventError checkEventName(String eventName) {
-        if (!isValidName(eventName)) {
-            return new EventError(ErrorCode.EVENT_NAME_INVALID,
-                "Event name can only contains uppercase and lowercase letters, " +
-                    "underscores, number, and is not start with a number. event name: " + eventName);
-        } else if (eventName.length() > Limit.MAX_LENGTH_OF_NAME) {
-            return new EventError(ErrorCode.EVENT_NAME_LENGTH_EXCEED,
-                "Event name is too long, the max event type length is " +
-                    Limit.MAX_LENGTH_OF_NAME + "characters. event name: " + eventName);
-        }
-        return null;
-    }
-
-    /**
-     * check the attribute error.
-     *
-     * @param currentNumber current attribute number
-     * @param name          attribute name.
-     * @param value         attribute value.
-     * @return the ErrorType
-     */
-    public static EventError checkAttribute(int currentNumber, String name, Object value) {
-        if (currentNumber >= Limit.MAX_NUM_OF_ATTRIBUTES) {
-            LOG.error("reached the max number of attributes limit ("
-                + Limit.MAX_NUM_OF_ATTRIBUTES + "). and the attribute: " + name + " will not be recorded");
-            return new EventError(ErrorCode.ATTRIBUTE_SIZE_EXCEED,
-                StringUtil.clipString("attribute name: " + name, Limit.MAX_LENGTH_OF_ERROR_VALUE, true));
-        }
-        if (name.length() > Limit.MAX_LENGTH_OF_NAME) {
-            LOG.error("attribute : " + name + ", reached the max length of attributes name limit("
-                + Limit.MAX_LENGTH_OF_NAME + "). current length is:(" + name.length() +
-                ") and the attribute will not be recorded");
-            return new EventError(ErrorCode.ATTRIBUTE_NAME_LENGTH_EXCEED,
-                StringUtil.clipString("attribute name length is:(" + name.length() + ") name is:" + name,
-                    Limit.MAX_LENGTH_OF_ERROR_VALUE, true));
-        }
-        if (!isValidName(name)) {
-            LOG.error("attribute : " + name + ", was not valid, attribute name can only contains" +
-                " uppercase and lowercase letters, underscores, number, and is not start with a number." +
-                " so the attribute will not be recorded");
-            return new EventError(ErrorCode.ATTRIBUTE_NAME_INVALID,
-                StringUtil.clipString(name, Limit.MAX_LENGTH_OF_ERROR_VALUE, true));
-        }
-
-        if (value instanceof String) {
-            int valueLength = ((String) value).length();
-            if (valueLength > Limit.MAX_LENGTH_OF_VALUE) {
-                LOG.error("attribute : " + name + ", reached the max length of attributes value limit ("
-                    + Limit.MAX_LENGTH_OF_VALUE + "). current length is:(" + valueLength +
-                    "). and the attribute will not be recorded, attribute value:" + value);
-
-                return new EventError(ErrorCode.ATTRIBUTE_VALUE_LENGTH_EXCEED,
-                    StringUtil.clipString("attribute name:" + name + ", attribute value:" + value,
-                        Limit.MAX_LENGTH_OF_ERROR_VALUE, true));
-            }
-        }
-        return null;
-    }
-
-    /**
-     * check the user attribute error.
-     *
-     * @param currentNumber current user attribute number.
-     * @param name          attribute name.
-     * @param value         attribute value.
-     * @return the ErrorType
-     */
-    public static EventError checkUserAttribute(int currentNumber, String name, Object value) {
-        if (currentNumber >= Limit.MAX_NUM_OF_USER_ATTRIBUTES) {
-            LOG.error("reached the max number of user attributes limit ("
-                + Limit.MAX_NUM_OF_USER_ATTRIBUTES + "). and the user attribute: " + name + " will not be recorded");
-            return new EventError(ErrorCode.USER_ATTRIBUTE_SIZE_EXCEED,
-                StringUtil.clipString("attribute name: " + name, Limit.MAX_LENGTH_OF_ERROR_VALUE, true));
-        }
-        if (name.length() > Limit.MAX_LENGTH_OF_NAME) {
-            LOG.error("user attribute : " + name + ", reached the max length of attributes name limit("
-                + Limit.MAX_LENGTH_OF_NAME + "). current length is:(" + name.length() +
-                ") and the attribute will not be recorded");
-            return new EventError(ErrorCode.USER_ATTRIBUTE_NAME_LENGTH_EXCEED,
-                StringUtil.clipString("user attribute name length is:(" + name.length() + ") name is:" + name,
-                    Limit.MAX_LENGTH_OF_ERROR_VALUE, true));
-        }
-        if (!isValidName(name)) {
-            LOG.error("user attribute : " + name + ", reached the max length of attributes name limit("
-                + Limit.MAX_LENGTH_OF_NAME + "). current length is:(" + name.length() +
-                ") and the attribute will not be recorded");
-            LOG.error("user attribute : " + name + ", was not valid, user attribute name can only contains" +
-                " uppercase and lowercase letters, underscores, number, and is not start with a number." +
-                " so the attribute will not be recorded");
-            return new EventError(ErrorCode.USER_ATTRIBUTE_NAME_INVALID,
-                StringUtil.clipString(name, Limit.MAX_LENGTH_OF_ERROR_VALUE, true));
-        }
-        if (value instanceof String) {
-            int valueLength = ((String) value).length();
-            if (valueLength > Limit.MAX_LENGTH_OF_USER_VALUE) {
-                LOG.error("user attribute : " + name + ", reached the max length of attributes value limit ("
-                    + Limit.MAX_LENGTH_OF_USER_VALUE + "). current length is:(" + valueLength +
-                    "). and the attribute will not be recorded, attribute value:" + value);
-                return new EventError(ErrorCode.USER_ATTRIBUTE_VALUE_LENGTH_EXCEED,
-                    StringUtil.clipString("user attribute name:" + name + ", attribute value:" + value,
-                        Limit.MAX_LENGTH_OF_ERROR_VALUE, true));
-            }
-        }
-        return null;
-    }
-
-    /**
-=======
->>>>>>> b8097ea2
-     * verify the string whether only contains number, uppercase and lowercase letters, underscores,
-     * and is not start with a number.
-     *
-     * @param name the name to verify
-     * @return the name is valid.
-     */
-    public static Boolean isValidName(String name) {
-        String pattern = "^(?![0-9])[0-9a-zA-Z_]+$";
-        return Pattern.matches(pattern, name);
-    }
-
-    /**
      * event limit value.
      */
     public static final class Limit {
@@ -177,6 +48,10 @@
          */
         public static final int MAX_LENGTH_OF_USER_VALUE = 256;
         /**
+         * max limit of item attribute value character length.
+         */
+        public static final int MAX_LENGTH_OF_ITEM_VALUE = 256;
+        /**
          * max limit of one batch event number.
          */
         public static final int MAX_EVENT_NUMBER_OF_BATCH = 100;
@@ -185,6 +60,16 @@
          */
         public static final int MAX_LENGTH_OF_ERROR_VALUE = 256;
 
+        /**
+         * max limit of item number in one event.
+         */
+        public static final int MAX_NUM_OF_ITEMS = 100;
+
+        /**
+         * max limit of item custom attribute number in one item.
+         */
+        public static final int MAX_NUM_OF_CUSTOM_ITEM_ATTRIBUTE = 10;
+
         private Limit() {
         }
     }
@@ -192,9 +77,12 @@
     /**
      * the event error code constants.
      */
-<<<<<<< HEAD
     public static final class ErrorCode {
         /**
+         * no error code.
+         */
+        public static final int NO_ERROR = 0;
+        /**
          * error code for event name invalid.
          */
         public static final int EVENT_NAME_INVALID = 1001;
@@ -234,34 +122,27 @@
          * error code for user attribute value length exceed.
          */
         public static final int USER_ATTRIBUTE_VALUE_LENGTH_EXCEED = 3004;
-=======
-    public static final class ErrorType {
-        static final String ATTRIBUTE_NAME_INVALID = "_error_name_invalid";
-        static final String ATTRIBUTE_NAME_LENGTH_EXCEED = "_error_name_length_exceed";
-        static final String ATTRIBUTE_VALUE_LENGTH_EXCEED = "_error_value_length_exceed";
-        static final String ATTRIBUTE_SIZE_EXCEED = "_error_attribute_size_exceed";
->>>>>>> b8097ea2
-
-        private ErrorCode() {
-        }
-    }
-
-
-    public static final class ErrorCode {
-        static final int NO_ERROR = 0;
-        static final int EVENT_NAME_INVALID = 1001;
-        static final int EVENT_NAME_LENGTH_EXCEED = 1002;
-        static final int ATTRIBUTE_NAME_LENGTH_EXCEED = 2001;
-        static final int ATTRIBUTE_NAME_INVALID = 2002;
-        static final int ATTRIBUTE_VALUE_LENGTH_EXCEED = 2003;
-        static final int ATTRIBUTE_SIZE_EXCEED = 2004;
-        static final int USER_ATTRIBUTE_SIZE_EXCEED = 3001;
-        static final int USER_ATTRIBUTE_NAME_LENGTH_EXCEED = 3002;
-        static final int USER_ATTRIBUTE_NAME_INVALID = 3003;
-        static final int USER_ATTRIBUTE_VALUE_LENGTH_EXCEED = 3004;
-        static final int ITEM_SIZE_EXCEED = 4001;
-        static final int ITEM_VALUE_LENGTH_EXCEED = 4002;
-        static final int ITEM_ATTRIBUTE_SIZE_EXCEED = 4003;
+
+        /**
+         * error code for item size exceed.
+         */
+        public static final int ITEM_SIZE_EXCEED = 4001;
+        /**
+         * error code for item value length exceed.
+         */
+        public static final int ITEM_ATTRIBUTE_VALUE_LENGTH_EXCEED = 4002;
+        /**
+         * item custom attribute size exceed the max size.
+         */
+        public static final int ITEM_CUSTOM_ATTRIBUTE_SIZE_EXCEED = 4003;
+        /**
+         * item custom attribute key length exceed the max length.
+         */
+        public static final int ITEM_CUSTOM_ATTRIBUTE_KEY_LENGTH_EXCEED = 4004;
+        /**
+         * item custom attribute key name invalid.
+         */
+        public static final int ITEM_CUSTOM_ATTRIBUTE_KEY_INVALID = 4005;
 
         private ErrorCode() {
         }
