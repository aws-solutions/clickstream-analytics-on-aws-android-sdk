--- conflicted
+++ resolved
@@ -101,21 +101,14 @@
         final AnalyticsEvent clickstreamEvent =
             analyticsClient.createEvent(event.getName());
 
-<<<<<<< HEAD
         if (clickstreamEvent != null && analyticsEvent.getProperties() != null) {
             for (Map.Entry<String, AnalyticsPropertyBehavior<?>> entry : analyticsEvent.getProperties()) {
                 AnalyticsPropertyBehavior<?> property = entry.getValue();
                 clickstreamEvent.addAttribute(entry.getKey(), property.getValue());
             }
+            clickstreamEvent.addItems(event.getItems());
             analyticsClient.recordEvent(clickstreamEvent);
-=======
-        for (Map.Entry<String, AnalyticsPropertyBehavior<?>> entry : event.getProperties()) {
-            AnalyticsPropertyBehavior<?> property = entry.getValue();
-            clickstreamEvent.addAttribute(entry.getKey(), property.getValue());
->>>>>>> b8097ea2
-        }
-        clickstreamEvent.addItems(event.getItems());
-        analyticsClient.recordEvent(clickstreamEvent);
+        }
     }
 
     @Override
