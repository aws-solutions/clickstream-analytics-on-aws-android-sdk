--- conflicted
+++ resolved
@@ -101,13 +101,8 @@
      */
     public void addUserAttribute(String name, Object value) {
         if (value != null) {
-<<<<<<< HEAD
             Event.EventError error = EventChecker.checkUserAttribute(userAttributes.length(), name, value);
             if (error.getErrorCode() > 0) {
-=======
-            Event.EventError error = Event.checkUserAttribute(allUserAttributes.length(), name, value);
-            if (error != null) {
->>>>>>> 5d31535f
                 final AnalyticsEvent event = createEvent(Event.PresetEvent.CLICKSTREAM_ERROR);
                 event.addAttribute(Event.ReservedAttribute.ERROR_CODE, error.getErrorCode());
                 event.addAttribute(Event.ReservedAttribute.ERROR_MESSAGE, error.getErrorMessage());
