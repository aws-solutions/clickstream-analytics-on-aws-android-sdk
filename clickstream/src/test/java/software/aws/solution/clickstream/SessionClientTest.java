--- conflicted
+++ resolved
@@ -48,15 +48,9 @@
     public void setup() {
         Context context = ApplicationProvider.getApplicationContext();
 
-<<<<<<< HEAD
-        AWSClickstreamPluginConfiguration.Builder configurationBuilder = AWSClickstreamPluginConfiguration.builder();
-        configurationBuilder.withAppId("demo-app")
-            .withEndpoint("http://example.com/collect")
-=======
         ClickstreamConfiguration configuration = ClickstreamConfiguration.getDefaultConfiguration()
             .withAppId("demo-app")
-            .withEndpoint("http://cs-se-serve-1qtj719j88vwn-1291141553.ap-southeast-1.elb.amazonaws.com/collect")
->>>>>>> 45e92852
+            .withEndpoint("http://example.com/collect")
             .withSendEventsInterval(10000)
             .withSessionTimeoutDuration(1800000L);
         ClickstreamManager clickstreamManager = new ClickstreamManager(context, configuration);
