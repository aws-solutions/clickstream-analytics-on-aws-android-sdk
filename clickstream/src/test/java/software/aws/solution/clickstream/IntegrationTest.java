--- conflicted
+++ resolved
@@ -61,10 +61,6 @@
 import static org.junit.Assert.assertEquals;
 import static org.mockito.ArgumentMatchers.any;
 import static org.mockito.ArgumentMatchers.anyLong;
-<<<<<<< HEAD
-import static org.mockito.Mockito.atLeast;
-=======
->>>>>>> 139086dd
 import static org.mockito.Mockito.atLeastOnce;
 import static org.mockito.Mockito.mock;
 import static org.mockito.Mockito.times;
@@ -153,11 +149,7 @@
             JSONObject jsonObject = new JSONObject(eventString);
             assertEquals(Event.PresetEvent.CLICKSTREAM_ERROR, jsonObject.getString("event_type"));
         }
-<<<<<<< HEAD
-        assertEquals(1, dbUtil.getTotalNumber());
-=======
         assertEquals(2, dbUtil.getTotalNumber());
->>>>>>> 139086dd
     }
 
     /**
@@ -797,11 +789,7 @@
         ActivityLifecycleManager lifecycleManager =
             (ActivityLifecycleManager) ReflectUtil.getFiled(plugin, "activityLifecycleManager");
         ClickstreamAnalytics.disable();
-<<<<<<< HEAD
-        verify(application, atLeast(1)).unregisterActivityLifecycleCallbacks(lifecycleManager);
-=======
         verify(application, atLeastOnce()).unregisterActivityLifecycleCallbacks(lifecycleManager);
->>>>>>> 139086dd
         ClickstreamAnalytics.enable();
     }
 
