/*
 * Copyright 2023 Amazon.com, Inc. or its affiliates. All Rights Reserved.
 *
 * Licensed under the Apache License, Version 2.0 (the "License").
 * You may not use this file except in compliance with the License.
 * A copy of the License is located at
 *
 *  http://aws.amazon.com/apache2.0
 *
 * or in the "license" file accompanying this file. This file is distributed
 * on an "AS IS" BASIS, WITHOUT WARRANTIES OR CONDITIONS OF ANY KIND, either
 * express or implied. See the License for the specific language governing
 * permissions and limitations under the License.
 */

package software.aws.solution.clickstream;

import android.content.Context;
import androidx.test.core.app.ApplicationProvider;

import org.json.JSONException;
import org.json.JSONObject;
import org.junit.After;
import org.junit.Assert;
import org.junit.Before;
import org.junit.Test;
import org.junit.runner.RunWith;
import org.mockito.ArgumentCaptor;
import org.mockito.Mockito;
import org.robolectric.RobolectricTestRunner;
import org.robolectric.annotation.Config;
import software.aws.solution.clickstream.client.AnalyticsClient;
import software.aws.solution.clickstream.client.AnalyticsEvent;
import software.aws.solution.clickstream.client.ClickstreamManager;
import software.aws.solution.clickstream.client.Event;
import software.aws.solution.clickstream.client.Event.ErrorCode;
import software.aws.solution.clickstream.util.ReflectUtil;

import java.util.Map;
import java.util.Objects;

import static org.mockito.ArgumentMatchers.anyString;
import static org.mockito.Mockito.never;
import static org.mockito.Mockito.verify;

@RunWith(RobolectricTestRunner.class)
@Config(manifest = Config.NONE)
public class AnalyticsClientTest {

    private AnalyticsClient analyticsClient;
    private Map<String, Object> globalAttributes;
    private JSONObject allUserAttributes;
    private String exceedLengthName = "abcdefghijabcdefghijabcdefghijabcdefghijabcdefghij";
    private final String invalidName = "1_goods_expose";
    private String exceedLengthValue = "";

    private AnalyticsClient mockAnalyticsClient;
    private ArgumentCaptor<AnalyticsEvent> analyticsEventCaptor;

    private String errorCodeKey = Event.ReservedAttribute.ERROR_CODE;
    private String errorMessageKey = Event.ReservedAttribute.ERROR_MESSAGE;

    /**
     * prepare eventRecorder and context.
     *
     * @throws Exception exception.
     */
    @Before
    public void setup() throws Exception {
        Context context = ApplicationProvider.getApplicationContext();
<<<<<<< HEAD
        AWSClickstreamPluginConfiguration.Builder configurationBuilder = AWSClickstreamPluginConfiguration.builder();
        configurationBuilder.withAppId("demo-app")
=======
        ClickstreamConfiguration configuration = ClickstreamConfiguration.getDefaultConfiguration()
            .withAppId("demo-app")
>>>>>>> 139086dd
            .withEndpoint("http://example.com/collect")
            .withSendEventsInterval(10000);
        ClickstreamManager clickstreamManager = new ClickstreamManager(context, configuration);
        analyticsClient = clickstreamManager.getAnalyticsClient();

        globalAttributes = (Map<String, Object>) ReflectUtil.getFiled(analyticsClient, "globalAttributes");
        allUserAttributes = (JSONObject) ReflectUtil.getFiled(analyticsClient, "allUserAttributes");

        StringBuilder sb = new StringBuilder();
        for (int i = 0; i < 21; i++) {
            sb.append(exceedLengthName);
        }
        exceedLengthValue = sb.toString();
        exceedLengthName = exceedLengthName + "1";
        mockAnalyticsClient = Mockito.spy(analyticsClient);
        analyticsEventCaptor = ArgumentCaptor.forClass(AnalyticsEvent.class);
    }

    /**
     * test create event when event name exceed the max length.
     *
     * @throws JSONException the json exception
     */
    @Test
    public void testCreateEventWithNameLengthError() throws JSONException {
        AnalyticsEvent event = mockAnalyticsClient.createEvent(exceedLengthName);
        Assert.assertNull(event);

        verify(mockAnalyticsClient).recordEvent(analyticsEventCaptor.capture());
        AnalyticsEvent errorEvent = analyticsEventCaptor.getValue();
        Assert.assertEquals(Event.PresetEvent.CLICKSTREAM_ERROR, errorEvent.getEventType());
        Assert.assertEquals(ErrorCode.EVENT_NAME_LENGTH_EXCEED,
            errorEvent.getAttributes().get(errorCodeKey));
    }

    /**
     * test create event when event name was invalid.
     *
     * @throws JSONException the json exception
     */
    @Test
    public void testCreateEventWithInvalidNameError() throws JSONException {
        AnalyticsEvent event = mockAnalyticsClient.createEvent(invalidName);
        Assert.assertNull(event);

        verify(mockAnalyticsClient).recordEvent(analyticsEventCaptor.capture());
        AnalyticsEvent errorEvent = analyticsEventCaptor.getValue();
        Assert.assertEquals(Event.PresetEvent.CLICKSTREAM_ERROR, errorEvent.getEventType());
        Assert.assertEquals(ErrorCode.EVENT_NAME_INVALID,
            errorEvent.getAttributes().get(errorCodeKey));
    }


    /**
     * test add global attribute when success.
     */
    @Test
    public void testAddGlobalAttributeWhenSuccess() {
        analyticsClient.addGlobalAttribute("channel", "HUAWEI");
        Assert.assertTrue(globalAttributes.containsKey("channel"));
        Assert.assertEquals("HUAWEI", Objects.requireNonNull(globalAttributes.get("channel")));
    }

    /**
     * test add global attribute when error.
     *
     * @throws JSONException the json exception
     */
    @Test
    public void testAddGlobalAttributeWhenError() throws JSONException {
        mockAnalyticsClient.addGlobalAttribute(exceedLengthName, "value");
        verify(mockAnalyticsClient).recordEvent(analyticsEventCaptor.capture());
        AnalyticsEvent errorEvent = analyticsEventCaptor.getValue();
        Assert.assertEquals(Event.PresetEvent.CLICKSTREAM_ERROR, errorEvent.getEventType());
        Assert.assertEquals(ErrorCode.ATTRIBUTE_NAME_LENGTH_EXCEED,
            errorEvent.getAttributes().get(errorCodeKey));

        Mockito.reset(mockAnalyticsClient);
        mockAnalyticsClient.addGlobalAttribute(invalidName, "value");
        verify(mockAnalyticsClient).recordEvent(analyticsEventCaptor.capture());
        AnalyticsEvent errorEvent1 = analyticsEventCaptor.getValue();
        Assert.assertEquals(Event.PresetEvent.CLICKSTREAM_ERROR, errorEvent1.getEventType());
        Assert.assertEquals(ErrorCode.ATTRIBUTE_NAME_INVALID,
            errorEvent1.getAttributes().get(errorCodeKey));

        Mockito.reset(mockAnalyticsClient);
        mockAnalyticsClient.addGlobalAttribute("name01", exceedLengthValue);
        verify(mockAnalyticsClient).recordEvent(analyticsEventCaptor.capture());
        AnalyticsEvent errorEvent2 = analyticsEventCaptor.getValue();
        Assert.assertEquals(Event.PresetEvent.CLICKSTREAM_ERROR, errorEvent2.getEventType());
        Assert.assertEquals(ErrorCode.ATTRIBUTE_VALUE_LENGTH_EXCEED,
            errorEvent2.getAttributes().get(errorCodeKey));
    }

    /**
     * test delete global attribute.
     */
    @Test
    public void deleteGlobalAttribute() {
        analyticsClient.addGlobalAttribute("name01", "value");
        analyticsClient.addGlobalAttribute("name02", "value1");
        analyticsClient.deleteGlobalAttribute("name01");
        Assert.assertTrue(globalAttributes.containsKey("name02"));
        Assert.assertFalse(globalAttributes.containsKey("name01"));
    }

    /**
     * test add global attribute for same name multi times, the value of the global attribute ame will
     * covered by the last value.
     */
    @Test
    public void testAddGlobalAttributeSameNameMultiTimes() {
        for (int i = 0; i < 501; i++) {
            mockAnalyticsClient.addGlobalAttribute("name", "value" + i);
        }
        Assert.assertFalse(globalAttributes.containsKey("_error_attribute_size_exceed"));
        verify(mockAnalyticsClient, never()).createEvent(anyString());
        Assert.assertEquals(1, globalAttributes.size());
        Assert.assertEquals("value500", Objects.requireNonNull(globalAttributes.get("name")).toString());
    }

    /**
     * test add user attribute when success.
     *
     * @throws JSONException exception
     */
    @Test
    public void testAddUserAttributeWhenSuccess() throws JSONException {
        analyticsClient.addUserAttribute("_user_age", 18);
        Assert.assertTrue(allUserAttributes.has("_user_age"));
        Assert.assertEquals(18, ((JSONObject) allUserAttributes.get("_user_age")).get("value"));
        Assert.assertTrue(System.currentTimeMillis() -
            (Long) (((JSONObject) allUserAttributes.get("_user_age")).get("set_timestamp")) < 1000);
    }

    /**
     * test add user attribute when error.
     *
     * @throws JSONException the json exception
     */
    @Test
    public void testAddUserAttributeWhenError() throws JSONException {
        mockAnalyticsClient.addUserAttribute(exceedLengthName, "value");
        verify(mockAnalyticsClient).recordEvent(analyticsEventCaptor.capture());
        AnalyticsEvent event = analyticsEventCaptor.getValue();
        Assert.assertEquals(Event.PresetEvent.CLICKSTREAM_ERROR, event.getEventType());
        Assert.assertEquals(ErrorCode.USER_ATTRIBUTE_NAME_LENGTH_EXCEED,
            event.getAttributes().get(errorCodeKey));

        Mockito.reset(mockAnalyticsClient);
        mockAnalyticsClient.addUserAttribute(invalidName, "value");
        verify(mockAnalyticsClient).recordEvent(analyticsEventCaptor.capture());
        AnalyticsEvent event1 = analyticsEventCaptor.getValue();
        Assert.assertEquals(Event.PresetEvent.CLICKSTREAM_ERROR, event1.getEventType());
        Assert.assertEquals(ErrorCode.USER_ATTRIBUTE_NAME_INVALID,
            event1.getAttributes().get(errorCodeKey));

        Mockito.reset(mockAnalyticsClient);
        mockAnalyticsClient.addUserAttribute("name01", exceedLengthValue);
        verify(mockAnalyticsClient).recordEvent(analyticsEventCaptor.capture());
        AnalyticsEvent event2 = analyticsEventCaptor.getValue();
        Assert.assertEquals(Event.PresetEvent.CLICKSTREAM_ERROR, event2.getEventType());
        Assert.assertEquals(ErrorCode.USER_ATTRIBUTE_VALUE_LENGTH_EXCEED,
            event2.getAttributes().get(errorCodeKey));
    }

    /**
     * test add user attribute when exceed max number limit.
     *
     * @throws JSONException the json exception
     */
    @Test
    public void testAddUserAttributeWhenExceedNumberLimit() throws JSONException {
        for (int i = 0; i < 100; i++) {
            mockAnalyticsClient.addUserAttribute("name" + i, "value" + i);
        }
        verify(mockAnalyticsClient).recordEvent(analyticsEventCaptor.capture());
        AnalyticsEvent event = analyticsEventCaptor.getValue();
        Assert.assertEquals(ErrorCode.USER_ATTRIBUTE_SIZE_EXCEED, event.getAttributes().get(errorCodeKey));
        Assert.assertEquals("attribute name: name99", event.getAttributes().get(errorMessageKey));
    }

    /**
     * test add user attribute for same name multi times, the value of the user attribute ame will
     * covered by the last value.
     *
     * @throws JSONException exception
     */
    @Test
    public void testAddUserAttributeSameNameMultiTimes() throws JSONException {
        for (int i = 0; i < 101; i++) {
            mockAnalyticsClient.addUserAttribute("name", "value" + i);
        }
        verify(mockAnalyticsClient, never()).createEvent(anyString());
        Assert.assertEquals(2, allUserAttributes.length());
        Assert.assertEquals("value100", ((JSONObject) allUserAttributes.get("name")).get("value"));
    }

    /**
     * test add global attribute for null value and verify the global attribute is deleted.
     */
    @Test
    public void testAddGlobalAttributeForNullValue() {
        analyticsClient.addGlobalAttribute("Channel", "HUAWEI");
        Assert.assertTrue(globalAttributes.containsKey("Channel"));
        analyticsClient.addGlobalAttribute("Channel", null);
        Assert.assertFalse(globalAttributes.containsKey("Channel"));
    }

    /**
     * test add user attribute for null value and verify the user attribute is deleted.
     */
    @Test
    public void testAddUserAttributeForNullValue() {
        analyticsClient.addUserAttribute("UserAge", 20);
        Assert.assertTrue(allUserAttributes.has("UserAge"));
        analyticsClient.addUserAttribute("UserAge", null);
        Assert.assertFalse(allUserAttributes.has("UserAge"));
    }

    /**
     * test add global attribute for null value when reached max length,
     * and verify the global attribute is deleted.
     */
    @Test
    public void testAddGlobalAttributeForNullValueWhenReachedMaxLength() {
        for (int i = 0; i < 500; i++) {
            analyticsClient.addGlobalAttribute("name" + i, "value" + i);
        }
        Assert.assertTrue(globalAttributes.containsKey("name0"));
        analyticsClient.addGlobalAttribute("name0", null);
        Assert.assertFalse(globalAttributes.containsKey("name0"));
        Assert.assertEquals(499, globalAttributes.size());
    }

    /**
     * test add user attribute for null value when reached max length,
     * and verify the user attribute is deleted.
     */
    @Test
    public void testAddUserAttributeForNullValueWhenReachedMaxLength() {
        for (int i = 0; i < 100; i++) {
            analyticsClient.addUserAttribute("name" + i, "value" + i);
        }
        Assert.assertTrue(allUserAttributes.has("name0"));
        analyticsClient.addUserAttribute("name0", null);
        Assert.assertFalse(allUserAttributes.has("name0"));
        Assert.assertEquals(99, allUserAttributes.length());
    }

    /**
     * test delete and non-existing global attribute.
     */
    @Test
    public void deleteNonExistingGlobalAttribute() {
        for (int i = 0; i < 500; i++) {
            analyticsClient.addGlobalAttribute("name" + i, "value" + i);
        }
        analyticsClient.addGlobalAttribute("name1000", null);
        Assert.assertEquals(500, globalAttributes.size());
    }

    /**
     * test delete and non-existing user attribute.
     */
    @Test
    public void deleteNonExistingUserAttribute() {
        for (int i = 0; i < 100; i++) {
            analyticsClient.addUserAttribute("name" + i, "value" + i);
        }
        analyticsClient.addUserAttribute("name1000", null);
        Assert.assertEquals(100, allUserAttributes.length());
    }

    /**
     * test get user attribute from storage when next sdk init.
     *
     * @throws Exception exception
     */
    @Test
    public void testUserAttributeForStorage() throws Exception {
        analyticsClient.addUserAttribute("user_name", "carl");
        analyticsClient.addUserAttribute("_user_id", "10837409");
        analyticsClient.addUserAttribute("user_age", 21);
        analyticsClient.addUserAttribute("isNew", true);
        analyticsClient.addUserAttribute("score", 85.5);
        analyticsClient.updateUserAttribute();
        Context context = ApplicationProvider.getApplicationContext();

        ClickstreamManager clickstreamManager = new ClickstreamManager(context,
            ClickstreamConfiguration.getDefaultConfiguration()
                .withAppId("demo-app")
                .withEndpoint("http://example.com/collect")
        );
        JSONObject userAttributesFromStorage =
            (JSONObject) ReflectUtil.getFiled(clickstreamManager.getAnalyticsClient(), "allUserAttributes");
        Assert.assertEquals(6, userAttributesFromStorage.length());
        Assert.assertEquals("carl", ((JSONObject) userAttributesFromStorage.get("user_name")).getString("value"));
        Assert.assertEquals("10837409", ((JSONObject) userAttributesFromStorage.get("_user_id")).getString("value"));
        Assert.assertEquals(21, ((JSONObject) userAttributesFromStorage.get("user_age")).getInt("value"));
        Assert.assertTrue(((JSONObject) userAttributesFromStorage.get("isNew")).getBoolean("value"));
        Assert.assertEquals(85.5, ((JSONObject) userAttributesFromStorage.get("score")).getDouble("value"), 0.01);
        long userFirstTouchTimestamp =
            ((JSONObject) userAttributesFromStorage.get(Event.ReservedAttribute.USER_FIRST_TOUCH_TIMESTAMP)).getLong(
                "value");
        Assert.assertTrue(userFirstTouchTimestamp - System.currentTimeMillis() < 500);
    }

    /**
     * test initial value in AnalyticsClient.
     *
     * @throws Exception exception
     */
    @Test
    public void testInitialValueInAnalyticsClient() throws Exception {
        String userId = (String) ReflectUtil.getFiled(analyticsClient, "userId");
        String userUniqueId = (String) ReflectUtil.getFiled(analyticsClient, "userUniqueId");
        Assert.assertEquals("", userId);
        Assert.assertNotNull(userUniqueId);

        allUserAttributes = (JSONObject) ReflectUtil.getFiled(analyticsClient, "allUserAttributes");
        Assert.assertTrue(allUserAttributes.has(Event.ReservedAttribute.USER_FIRST_TOUCH_TIMESTAMP));
    }

    /**
     * test update same userId twice.
     *
     * @throws Exception exception
     */
    @Test
    public void testUpdateSameUserIdTwice() throws Exception {
        String userIdForA = "aaa";
        String userUniqueId = (String) ReflectUtil.getFiled(analyticsClient, "userUniqueId");
        analyticsClient.updateUserId(userIdForA);
        analyticsClient.addUserAttribute("user_age", 12);
        analyticsClient.updateUserId(userIdForA);
        allUserAttributes = (JSONObject) ReflectUtil.getFiled(analyticsClient, "allUserAttributes");
        Assert.assertTrue(allUserAttributes.has("user_age"));
        Assert.assertEquals(userUniqueId, ReflectUtil.getFiled(analyticsClient, "userUniqueId"));
    }

    /**
     * test update different userId.
     *
     * @throws Exception exception
     */
    @Test
    public void testUpdateDifferentUserId() throws Exception {
        String userIdForA = "aaa";
        String userIdForB = "bbb";
        String userUniqueId = (String) ReflectUtil.getFiled(analyticsClient, "userUniqueId");
        analyticsClient.updateUserId(userIdForA);
        analyticsClient.addUserAttribute("user_age", 12);
        analyticsClient.updateUserId(userIdForB);
        allUserAttributes = (JSONObject) ReflectUtil.getFiled(analyticsClient, "allUserAttributes");
        Assert.assertFalse(allUserAttributes.has("user_age"));
        Assert.assertNotEquals(userUniqueId, ReflectUtil.getFiled(analyticsClient, "userUniqueId"));
    }

    /**
     * test change to origin user.
     *
     * @throws Exception exception
     */
    @Test
    public void testChangeToOriginUserId() throws Exception {
        String userIdForA = "aaa";
        String userIdForB = "bbb";
        String userUniqueId = (String) ReflectUtil.getFiled(analyticsClient, "userUniqueId");
        analyticsClient.updateUserId(userIdForA);
        analyticsClient.updateUserId(userIdForB);
        String userUniqueIdForB = (String) ReflectUtil.getFiled(analyticsClient, "userUniqueId");
        analyticsClient.updateUserId(userIdForA);
        Assert.assertEquals(userUniqueId, ReflectUtil.getFiled(analyticsClient, "userUniqueId"));
        analyticsClient.updateUserId(userIdForB);
        Assert.assertEquals(userUniqueIdForB, ReflectUtil.getFiled(analyticsClient, "userUniqueId"));
    }


    /**
     * test create event without custom user attributes.
     *
     * @throws JSONException the json exception
     */
    @Test
    public void testCreateEventWithoutCustomUserAttributes() throws JSONException {
        analyticsClient.updateUserId("123");
        analyticsClient.addUserAttribute("userName", "carl");
        analyticsClient.addUserAttribute("userAge", 22);

        AnalyticsEvent testEvent = analyticsClient.createEvent("testEvent");
        JSONObject user = testEvent.toJSONObject().getJSONObject("user");
        Assert.assertTrue(user.has(Event.ReservedAttribute.USER_ID));
        Assert.assertTrue(user.has(Event.ReservedAttribute.USER_FIRST_TOUCH_TIMESTAMP));
        Assert.assertFalse(user.has("userName"));
        Assert.assertFalse(user.has("userAge"));
        JSONObject userIdObject = user.getJSONObject(Event.ReservedAttribute.USER_ID);
        Assert.assertEquals("123", userIdObject.getString("value"));
    }

    /**
     * tearDown.
     */
    @After
    public void tearDown() {
    }

}<|MERGE_RESOLUTION|>--- conflicted
+++ resolved
@@ -68,13 +68,8 @@
     @Before
     public void setup() throws Exception {
         Context context = ApplicationProvider.getApplicationContext();
-<<<<<<< HEAD
-        AWSClickstreamPluginConfiguration.Builder configurationBuilder = AWSClickstreamPluginConfiguration.builder();
-        configurationBuilder.withAppId("demo-app")
-=======
         ClickstreamConfiguration configuration = ClickstreamConfiguration.getDefaultConfiguration()
             .withAppId("demo-app")
->>>>>>> 139086dd
             .withEndpoint("http://example.com/collect")
             .withSendEventsInterval(10000);
         ClickstreamManager clickstreamManager = new ClickstreamManager(context, configuration);
