/*
 * Copyright 2023 Amazon.com, Inc. or its affiliates. All Rights Reserved.
 *
 * Licensed under the Apache License, Version 2.0 (the "License").
 * You may not use this file except in compliance with the License.
 * A copy of the License is located at
 *
 *  http://aws.amazon.com/apache2.0
 *
 * or in the "license" file accompanying this file. This file is distributed
 * on an "AS IS" BASIS, WITHOUT WARRANTIES OR CONDITIONS OF ANY KIND, either
 * express or implied. See the License for the specific language governing
 * permissions and limitations under the License.
 */

package software.aws.solution.clickstream;

import android.content.Context;
import android.database.Cursor;
import androidx.test.core.app.ApplicationProvider;

import org.json.JSONObject;
import org.junit.After;
import org.junit.Before;
import org.junit.Test;
import org.junit.runner.RunWith;
import org.robolectric.RobolectricTestRunner;
import software.aws.solution.clickstream.client.ClickstreamManager;
import software.aws.solution.clickstream.client.Event;
import software.aws.solution.clickstream.client.db.ClickstreamDBUtil;

import static org.junit.Assert.assertEquals;
import static org.junit.Assert.assertNotNull;
import static org.junit.Assert.assertTrue;

/**
 * Test the ClickstreamExceptionHandler.
 */
@RunWith(RobolectricTestRunner.class)
public class ExceptionHandlerTest {

    private ClickstreamDBUtil dbUtil;
    private ClickstreamManager clickstreamManager;

    /**
     * prepare start up environment and context.
     *
     * @throws Exception exception
     */
    @Before
    public void setup() throws Exception {
        Context context = ApplicationProvider.getApplicationContext();
        Thread.setDefaultUncaughtExceptionHandler((t, e) -> {
        });
        dbUtil = new ClickstreamDBUtil(context);

        ClickstreamConfiguration configuration = ClickstreamConfiguration.getDefaultConfiguration()
            .withAppId("demo-app")
            .withTrackAppExceptionEvents(true)
            .withEndpoint("http://example.com/collect")
            .withSendEventsInterval(10000);
<<<<<<< HEAD
        clickstreamManager = ClickstreamManagerFactory.create(context, configurationBuilder.build());
=======
        clickstreamManager = new ClickstreamManager(context, configuration);
>>>>>>> 139086dd
        dbUtil.deleteBatchEvents(3);
    }

    /**
     * test exception for record _app_exception event.
     *
     * @throws Exception                exception
     * @throws IllegalArgumentException exception
     */
    @Test
    public void testExceptionRecord() throws Exception {
        Thread testThread = new Thread() {
            public void run() {
                throw new IllegalArgumentException("test exception");
            }
        };
        testThread.start();
        testThread.join();

        assertEquals(1, dbUtil.getTotalNumber());

        try (Cursor cursor = dbUtil.queryAllEvents()) {
            cursor.moveToNext();
            String eventString = cursor.getString(2);
            JSONObject jsonObject = new JSONObject(eventString);
            String eventName = jsonObject.getString("event_type");
            assertEquals(eventName, Event.PresetEvent.APP_EXCEPTION);

            JSONObject attributes = jsonObject.getJSONObject("attributes");
            assertNotNull(attributes.getString("exception_message"));
            assertNotNull(attributes.getString("exception_stack"));
            assertEquals("test exception", attributes.getString("exception_message"));
            assertTrue(
                attributes.getString("exception_stack").contains("java.lang.IllegalArgumentException: test exception"));
            assertTrue(attributes.getString("exception_stack").contains("ExceptionHandlerTest.java:"));
        }
    }

    /**
     * test disable exception record using configuration.
     *
     * @throws Exception                exception
     * @throws IllegalArgumentException exception
     */
    @Test
    public void testDisableExceptionRecordWithConfiguration() throws Exception {
        clickstreamManager.getClickstreamContext().getClickstreamConfiguration()
            .withTrackAppExceptionEvents(false);
        Thread testThread = new Thread() {
            public void run() {
                throw new IllegalArgumentException("test exception");
            }
        };
        testThread.start();
        testThread.join();

        assertEquals(0, dbUtil.getTotalNumber());
    }

    /**
     * test disable exception record when sdk disabled.
     *
     * @throws Exception                exception
     * @throws IllegalArgumentException exception
     */
    @Test
    public void testTrackAppExceptionWhenSDKDisabled() throws Exception {
        clickstreamManager.disableTrackAppException();
        Thread testThread = new Thread() {
            public void run() {
                throw new IllegalArgumentException("test exception");
            }
        };
        testThread.start();
        testThread.join();

        assertEquals(0, dbUtil.getTotalNumber());
    }

    /**
     * close db.
     */
    @After
    public void tearDown() {
        dbUtil.closeDB();
    }

}<|MERGE_RESOLUTION|>--- conflicted
+++ resolved
@@ -59,11 +59,7 @@
             .withTrackAppExceptionEvents(true)
             .withEndpoint("http://example.com/collect")
             .withSendEventsInterval(10000);
-<<<<<<< HEAD
-        clickstreamManager = ClickstreamManagerFactory.create(context, configurationBuilder.build());
-=======
         clickstreamManager = new ClickstreamManager(context, configuration);
->>>>>>> 139086dd
         dbUtil.deleteBatchEvents(3);
     }
 
