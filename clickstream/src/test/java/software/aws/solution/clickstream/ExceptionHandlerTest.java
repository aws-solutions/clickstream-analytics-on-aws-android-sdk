--- conflicted
+++ resolved
@@ -59,12 +59,8 @@
             .withTrackAppExceptionEvents(true)
             .withEndpoint("http://example.com/collect")
             .withSendEventsInterval(10000);
-<<<<<<< HEAD
-        clickstreamManager = ClickstreamManagerFactory.create(context, configurationBuilder.build());
+        clickstreamManager = new ClickstreamManager(context, configuration);
         dbUtil.deleteBatchEvents(3);
-=======
-        clickstreamManager = new ClickstreamManager(context, configuration);
->>>>>>> 45e92852
     }
 
     /**
